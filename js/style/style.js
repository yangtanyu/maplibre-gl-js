'use strict';

var Evented = require('../util/evented');
var styleBatch = require('./style_batch');
var StyleLayer = require('./style_layer');
var ImageSprite = require('./image_sprite');
var GlyphSource = require('../symbol/glyph_source');
var GlyphAtlas = require('../symbol/glyph_atlas');
var SpriteAtlas = require('../symbol/sprite_atlas');
var LineAtlas = require('../render/line_atlas');
var util = require('../util/util');
var ajax = require('../util/ajax');
var normalizeURL = require('../util/mapbox').normalizeStyleURL;
var browser = require('../util/browser');
var Dispatcher = require('../util/dispatcher');
var AnimationLoop = require('./animation_loop');
var validate = require('mapbox-gl-style-spec/lib/validate/latest');

module.exports = Style;

function Style(stylesheet, animationLoop) {
    this.animationLoop = animationLoop || new AnimationLoop();
    this.dispatcher = new Dispatcher(Math.max(browser.hardwareConcurrency - 1, 1), this);
    this.glyphAtlas = new GlyphAtlas(1024, 1024);
    this.spriteAtlas = new SpriteAtlas(512, 512);
    this.spriteAtlas.resize(browser.devicePixelRatio);
    this.lineAtlas = new LineAtlas(256, 512);

    this._layers = {};
    this._order  = [];
    this._groups = [];
    this.sources = {};

    this.zoomHistory = {};

    util.bindAll([
        '_forwardSourceEvent',
        '_forwardTileEvent',
        '_redoPlacement'
    ], this);

    var loaded = function(err, stylesheet) {
        if (err) {
            this.fire('error', {error: err});
            return;
        }

        var valid = validate(stylesheet);
        if (valid.length) {
            valid.forEach(function(e) {
                throw new Error(e.message);
            });
        }

        this._loaded = true;
        this.stylesheet = stylesheet;

        var sources = stylesheet.sources;
        for (var id in sources) {
            this.addSource(id, sources[id]);
        }

        if (stylesheet.sprite) {
            this.sprite = new ImageSprite(stylesheet.sprite);
            this.sprite.on('load', this.fire.bind(this, 'change'));
        }

        this.glyphSource = new GlyphSource(stylesheet.glyphs, this.glyphAtlas);
        this._resolve();
        this.fire('load');
    }.bind(this);

    if (typeof stylesheet === 'string') {
        ajax.getJSON(normalizeURL(stylesheet), loaded);
    } else {
        browser.frame(loaded.bind(this, null, stylesheet));
    }
}

Style.prototype = util.inherit(Evented, {
    _loaded: false,

    loaded: function() {
        if (!this._loaded)
            return false;

        for (var id in this.sources)
            if (!this.sources[id].loaded())
                return false;

        if (this.sprite && !this.sprite.loaded())
            return false;

        return true;
    },

    _resolve: function() {
        var id, layer;

        this._layers = {};
        this._order  = [];

        for (var i = 0; i < this.stylesheet.layers.length; i++) {
            layer = new StyleLayer(this.stylesheet.layers[i]);
            this._layers[layer.id] = layer;
            this._order.push(layer.id);
        }

        // Resolve layout properties.
        for (id in this._layers) {
            this._layers[id].resolveLayout();
        }

        // Resolve reference and paint properties.
        for (id in this._layers) {
            this._layers[id].resolveReference(this._layers);
            this._layers[id].resolvePaint();
        }

        this._groupLayers();
        this._broadcastLayers();
    },

    _groupLayers: function() {
        var group;

        this._groups = [];

        // Split into groups of consecutive top-level layers with the same source.
        for (var i = 0; i < this._order.length; ++i) {
            var layer = this._layers[this._order[i]];

            if (!group || layer.source !== group.source) {
                group = [];
                group.source = layer.source;
                this._groups.push(group);
            }

            group.push(layer);
        }
    },

    _broadcastLayers: function() {
        var ordered = [];

        for (var id in this._layers) {
            ordered.push(this._layers[id].json());
        }

        this.dispatcher.broadcast('set layers', ordered);
    },

    _cascade: function(classes, options) {
        if (!this._loaded) return;

        options = options || {
            transition: true
        };

        for (var id in this._layers) {
            this._layers[id].cascade(classes, options,
                this.stylesheet.transition || {},
                this.animationLoop);
        }

        this.fire('change');
    },

    _recalculate: function(z) {
        for (var id in this.sources)
            this.sources[id].used = false;

        this._updateZoomHistory(z);

        this.rasterFadeDuration = 300;
        for (id in this._layers) {
            var layer = this._layers[id];

            if (layer.recalculate(z, this.zoomHistory) && layer.source) {
                this.sources[layer.source].used = true;
            }
        }

        var maxZoomTransitionDuration = 300;
        if (Math.floor(this.z) !== Math.floor(z)) {
            this.animationLoop.set(maxZoomTransitionDuration);
        }

        this.z = z;
        this.fire('zoom');
    },

    _updateZoomHistory: function(z) {

        var zh = this.zoomHistory;

        if (zh.lastIntegerZoom === undefined) {
            // first time
            zh.lastIntegerZoom = Math.floor(z);
            zh.lastIntegerZoomTime = 0;
            zh.lastZoom = z;
        }

        // check whether an integer zoom level as passed since the last frame
        // and if yes, record it with the time. Used for transitioning patterns.
        if (Math.floor(zh.lastZoom) < Math.floor(z)) {
            zh.lastIntegerZoom = Math.floor(z);
            zh.lastIntegerZoomTime = Date.now();

        } else if (Math.floor(zh.lastZoom) > Math.floor(z)) {
            zh.lastIntegerZoom = Math.floor(z + 1);
            zh.lastIntegerZoomTime = Date.now();
        }

        zh.lastZoom = z;
    },

    /**
     * Apply multiple style mutations in a batch
     * @param {function} work Function which accepts the StyleBatch interface
     * @private
     */
    batch: function(work) {
        styleBatch(this, work);
    },

    addSource: function(id, source) {
        this.batch(function(batch) {
            batch.addSource(id, source);
        });

        return this;
    },

    /**
     * Remove a source from this stylesheet, given its id.
     * @param {string} id id of the source to remove
     * @returns {Style} this style
     * @throws {Error} if no source is found with the given ID
     * @private
     */
    removeSource: function(id) {
        this.batch(function(batch) {
            batch.removeSource(id);
        });

        return this;
    },

    /**
     * Get a source by id.
     * @param {string} id id of the desired source
     * @returns {Object} source
     * @private
     */
    getSource: function(id) {
        return this.sources[id];
    },

    /**
     * Add a layer to the map style. The layer will be inserted before the layer with
     * ID `before`, or appended if `before` is omitted.
     * @param {StyleLayer|Object} layer
     * @param {string=} before  ID of an existing layer to insert before
     * @fires layer.add
     * @returns {Style} `this`
     * @private
     */
    addLayer: function(layer, before) {
<<<<<<< HEAD
        if (this._layers[layer.id] !== undefined) {
            throw new Error('There is already a layer with this ID');
        }
        if (!(layer instanceof StyleLayer)) {
            layer = new StyleLayer(layer);
        }
        this._layers[layer.id] = layer;
        this._order.splice(before ? this._order.indexOf(before) : Infinity, 0, layer.id);
        layer.resolveLayout();
        layer.resolveReference(this._layers);
        layer.resolvePaint();
        this._groupLayers();
        this._broadcastLayers();
        this.fire('layer.add', {layer: layer});
=======
        this.batch(function(batch) {
            batch.addLayer(layer, before);
        });

>>>>>>> 21565926
        return this;
    },

    /**
     * Remove a layer from this stylesheet, given its id.
     * @param {string} id id of the layer to remove
     * @returns {Style} this style
     * @throws {Error} if no layer is found with the given ID
     * @private
     */
    removeLayer: function(id) {
        this.batch(function(batch) {
            batch.removeLayer(id);
        });

        return this;
    },

    /**
     * Get a layer by id.
     * @param {string} id id of the desired layer
     * @returns {Layer} layer
     * @private
     */
    getLayer: function(id) {
        return this._layers[id];
    },

    /**
     * If a layer has a `ref` property that makes it derive some values
     * from another layer, return that referent layer. Otherwise,
     * returns the layer itself.
     * @param {string} id the layer's id
     * @returns {Layer} the referent layer or the layer itself
     * @private
     */
    getReferentLayer: function(id) {
        var layer = this.getLayer(id);
        if (layer.ref) {
            layer = this.getLayer(layer.ref);
        }
        return layer;
    },

    setFilter: function(layer, filter) {
        this.batch(function(batch) {
            batch.setFilter(layer, filter);
        });

        return this;
    },

    setLayerZoomRange: function(layerId, minzoom, maxzoom) {
        this.batch(function(batch) {
            batch.setLayerZoomRange(layerId, minzoom, maxzoom);
        });

        return this;
    },

    /**
     * Get a layer's filter object
     * @param {string} layer the layer to inspect
     * @returns {*} the layer's filter, if any
     * @private
     */
    getFilter: function(layer) {
        return this.getReferentLayer(layer).filter;
    },

    setLayoutProperty: function(layer, name, value) {
        this.batch(function(batch) {
            batch.setLayoutProperty(layer, name, value);
        });

        return this;
    },

    /**
     * Get a layout property's value from a given layer
     * @param {string} layer the layer to inspect
     * @param {string} name the name of the layout property
     * @returns {*} the property value
     * @private
     */
    getLayoutProperty: function(layer, name) {
        return this.getReferentLayer(layer).getLayoutProperty(name);
    },

    setPaintProperty: function(layer, name, value, klass) {
        this.batch(function(batch) {
            batch.setPaintProperty(layer, name, value, klass);
        });

        return this;
    },

    getPaintProperty: function(layer, name, klass) {
        return this.getLayer(layer).getPaintProperty(name, klass);
    },

    featuresAt: function(coord, params, callback) {
        var features = [];
        var error = null;

        if (params.layer) {
            params.layerIds = Array.isArray(params.layer) ? params.layer : [params.layer];
        }

        util.asyncEach(Object.keys(this.sources), function(id, callback) {
            var source = this.sources[id];
            source.featuresAt(coord, params, function(err, result) {
                if (result) features = features.concat(result);
                if (err) error = err;
                callback();
            });
        }.bind(this), function() {
            if (error) return callback(error);

            callback(null, features
                .filter(function(feature) {
                    return this._layers[feature.layer] !== undefined;
                }.bind(this))
                .map(function(feature) {
                    feature.layer = this._layers[feature.layer].json();
                    return feature;
                }.bind(this)));
        }.bind(this));
    },

    _remove: function() {
        this.dispatcher.remove();
    },

    _reloadSource: function(id) {
        this.sources[id].reload();
    },

    _updateSources: function(transform) {
        for (var id in this.sources) {
            this.sources[id].update(transform);
        }
    },

    _redoPlacement: function() {
        for (var id in this.sources) {
            if (this.sources[id].redoPlacement) this.sources[id].redoPlacement();
        }
    },

    _forwardSourceEvent: function(e) {
        this.fire('source.' + e.type, util.extend({source: e.target}, e));
    },

    _forwardTileEvent: function(e) {
        this.fire(e.type, util.extend({source: e.target}, e));
    },

    // Callbacks from web workers

    'get sprite json': function(params, callback) {
        var sprite = this.sprite;
        if (sprite.loaded()) {
            callback(null, { sprite: sprite.data, retina: sprite.retina });
        } else {
            sprite.on('load', function() {
                callback(null, { sprite: sprite.data, retina: sprite.retina });
            });
        }
    },

    'get icons': function(params, callback) {
        var sprite = this.sprite;
        var spriteAtlas = this.spriteAtlas;
        if (sprite.loaded()) {
            spriteAtlas.setSprite(sprite);
            spriteAtlas.addIcons(params.icons, callback);
        } else {
            sprite.on('load', function() {
                spriteAtlas.setSprite(sprite);
                spriteAtlas.addIcons(params.icons, callback);
            });
        }
    },

    'get glyphs': function(params, callback) {
        this.glyphSource.getSimpleGlyphs(params.fontstack, params.codepoints, params.uid, callback);
    }
});<|MERGE_RESOLUTION|>--- conflicted
+++ resolved
@@ -267,27 +267,10 @@
      * @private
      */
     addLayer: function(layer, before) {
-<<<<<<< HEAD
-        if (this._layers[layer.id] !== undefined) {
-            throw new Error('There is already a layer with this ID');
-        }
-        if (!(layer instanceof StyleLayer)) {
-            layer = new StyleLayer(layer);
-        }
-        this._layers[layer.id] = layer;
-        this._order.splice(before ? this._order.indexOf(before) : Infinity, 0, layer.id);
-        layer.resolveLayout();
-        layer.resolveReference(this._layers);
-        layer.resolvePaint();
-        this._groupLayers();
-        this._broadcastLayers();
-        this.fire('layer.add', {layer: layer});
-=======
         this.batch(function(batch) {
             batch.addLayer(layer, before);
         });
 
->>>>>>> 21565926
         return this;
     },
 
