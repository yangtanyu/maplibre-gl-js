import {DOM} from '../util/dom';
import {browser} from '../util/browser';
import {LngLat} from '../geo/lng_lat';
import Point from '@mapbox/point-geometry';
import {smartWrap} from '../util/smart_wrap';
import {anchorTranslate, applyAnchorClass} from './anchor';
import type {PositionAnchor} from './anchor';
import {Event, Evented} from '../util/evented';
import type {Map} from './map';
import {type Popup, type Offset} from './popup';
import type {LngLatLike} from '../geo/lng_lat';
import type {MapMouseEvent, MapTouchEvent} from './events';
import type {PointLike} from './camera';

/**
 * Alignment options of rotation and pitch
 */
type Alignment = 'map' | 'viewport' | 'auto';

/**
 * The {@link Marker} options object
 */
type MarkerOptions = {
    /**
     * DOM element to use as a marker. The default is a light blue, droplet-shaped SVG marker.
     */
    element?: HTMLElement;
    /**
     * Space-separated CSS class names to add to marker element.
     */
    className?: string;
    /**
     * The offset in pixels as a {@link PointLike} object to apply relative to the element's center. Negatives indicate left and up.
     */
    offset?: PointLike;
    /**
     * A string indicating the part of the Marker that should be positioned closest to the coordinate set via {@link Marker#setLngLat}.
     * Options are `'center'`, `'top'`, `'bottom'`, `'left'`, `'right'`, `'top-left'`, `'top-right'`, `'bottom-left'`, and `'bottom-right'`.
     * @defaultValue 'center'
     * */
    anchor?: PositionAnchor;
    /**
     * The color to use for the default marker if options.element is not provided. The default is light blue.
     * @defaultValue '#3FB1CE'
     */
    color?: string;
    /**
     * The scale to use for the default marker if options.element is not provided. The default scale corresponds to a height of `41px` and a width of `27px`.
     * @defaultValue 1
     */
    scale?: number;
    /**
     * A boolean indicating whether or not a marker is able to be dragged to a new position on the map.
     * @defaultValue false
     */
    draggable?: boolean;
    /**
     * The max number of pixels a user can shift the mouse pointer during a click on the marker for it to be considered a valid click (as opposed to a marker drag). The default is to inherit map's clickTolerance.
     * @defaultValue 0
     */
    clickTolerance?: number;
    /**
     * The rotation angle of the marker in degrees, relative to its respective `rotationAlignment` setting. A positive value will rotate the marker clockwise.
     * @defaultValue 0
     */
    rotation?: number;
    /**
     * `map` aligns the `Marker`'s rotation relative to the map, maintaining a bearing as the map rotates. `viewport` aligns the `Marker`'s rotation relative to the viewport, agnostic to map rotations. `auto` is equivalent to `viewport`.
     * @defaultValue 'auto'
     */
    rotationAlignment?: Alignment;
    /**
     * `map` aligns the `Marker` to the plane of the map. `viewport` aligns the `Marker` to the plane of the viewport. `auto` automatically matches the value of `rotationAlignment`.
     * @defaultValue 'auto'
     */
    pitchAlignment?: Alignment;
    /**
     * Marker's opacity when it's in clear view (not behind 3d terrain)
     * @defaultValue 1
     */
    opacity?: string;
    /**
     * Marker's opacity when it's behind 3d terrain
     * @defaultValue 0.2
     */
    opacityWhenCovered?: string;
    /**
      * If `true`, rounding is disabled for placement of the marker, allowing for
      * subpixel positioning and smoother movement when the marker is translated.
      * @defaultValue false
      */
    subpixelPositioning?: boolean;
    /**
     * Marker's altitude above ground level,how many meters
     */
    altitude?: number;
};

/**
 * Creates a marker component
 *
 * @group Markers and Controls
 *
 * @example
 * ```ts
 * let marker = new Marker()
 *   .setLngLat([30.5, 50.5])
 *   .addTo(map);
 * ```
 *
 * @example
 * Set options
 * ```ts
 * let marker = new Marker({
 *     color: "#FFFFFF",
 *     draggable: true
 *   }).setLngLat([30.5, 50.5])
 *   .addTo(map);
 * ```
 * @see [Add custom icons with Markers](https://maplibre.org/maplibre-gl-js/docs/examples/custom-marker-icons/)
 * @see [Create a draggable Marker](https://maplibre.org/maplibre-gl-js/docs/examples/drag-a-marker/)
 *
 * ## Events
 *
 * **Event** `dragstart` of type {@link Event} will be fired when dragging starts.
 *
 * **Event** `drag` of type {@link Event} will be fired while dragging.
 *
 * **Event** `dragend` of type {@link Event} will be fired when the marker is finished being dragged.
 */
export class Marker extends Evented {
    _map: Map;
    _anchor: PositionAnchor;
    _offset: Point;
    _element: HTMLElement;
    _popup: Popup;
    _lngLat: LngLat;
    _pos: Point;
    _flatPos: Point;
    _color: string;
    _scale: number;
    _defaultMarker: boolean;
    _draggable: boolean;
    _clickTolerance: number;
    _isDragging: boolean;
    _state: 'inactive' | 'pending' | 'active'; // used for handling drag events
    _positionDelta: Point;
    _pointerdownPos: Point;
    _rotation: number;
    _pitchAlignment: Alignment;
    _rotationAlignment: Alignment;
    _originalTabIndex: string; // original tabindex of _element
    _opacity: string;
    _opacityWhenCovered: string;
    _opacityTimeout: ReturnType<typeof setTimeout>;
    _subpixelPositioning: boolean;
    _altitude: number;

    /**
     * @param options - the options
     */
    constructor(options?: MarkerOptions) {
        super();

        this._anchor = options && options.anchor || 'center';
        this._color = options && options.color || '#3FB1CE';
        this._scale = options && options.scale || 1;
        this._draggable = options && options.draggable || false;
        this._clickTolerance = options && options.clickTolerance || 0;
        this._subpixelPositioning = options && options.subpixelPositioning || false;
        this._isDragging = false;
        this._state = 'inactive';
        this._rotation = options && options.rotation || 0;
        this._rotationAlignment = options && options.rotationAlignment || 'auto';
        this._pitchAlignment = options && options.pitchAlignment && options.pitchAlignment !== 'auto' ?  options.pitchAlignment : this._rotationAlignment;
<<<<<<< HEAD
        this._altitude = options && options.altitude || 0;
        this.setOpacity(); // set default opacity
=======
>>>>>>> 11b34aa2
        this.setOpacity(options?.opacity, options?.opacityWhenCovered);

        if (!options || !options.element) {
            this._defaultMarker = true;
            this._element = DOM.create('div');

            // create default map marker SVG
            const svg = DOM.createNS('http://www.w3.org/2000/svg', 'svg');
            const defaultHeight = 41;
            const defaultWidth = 27;
            svg.setAttributeNS(null, 'display', 'block');
            svg.setAttributeNS(null, 'height', `${defaultHeight}px`);
            svg.setAttributeNS(null, 'width', `${defaultWidth}px`);
            svg.setAttributeNS(null, 'viewBox', `0 0 ${defaultWidth} ${defaultHeight}`);

            const markerLarge = DOM.createNS('http://www.w3.org/2000/svg', 'g');
            markerLarge.setAttributeNS(null, 'stroke', 'none');
            markerLarge.setAttributeNS(null, 'stroke-width', '1');
            markerLarge.setAttributeNS(null, 'fill', 'none');
            markerLarge.setAttributeNS(null, 'fill-rule', 'evenodd');

            const page1 = DOM.createNS('http://www.w3.org/2000/svg', 'g');
            page1.setAttributeNS(null, 'fill-rule', 'nonzero');

            const shadow = DOM.createNS('http://www.w3.org/2000/svg', 'g');
            shadow.setAttributeNS(null, 'transform', 'translate(3.0, 29.0)');
            shadow.setAttributeNS(null, 'fill', '#000000');

            const ellipses = [
                {'rx': '10.5', 'ry': '5.25002273'},
                {'rx': '10.5', 'ry': '5.25002273'},
                {'rx': '9.5', 'ry': '4.77275007'},
                {'rx': '8.5', 'ry': '4.29549936'},
                {'rx': '7.5', 'ry': '3.81822308'},
                {'rx': '6.5', 'ry': '3.34094679'},
                {'rx': '5.5', 'ry': '2.86367051'},
                {'rx': '4.5', 'ry': '2.38636864'}
            ];

            for (const data of ellipses) {
                const ellipse = DOM.createNS('http://www.w3.org/2000/svg', 'ellipse');
                ellipse.setAttributeNS(null, 'opacity', '0.04');
                ellipse.setAttributeNS(null, 'cx', '10.5');
                ellipse.setAttributeNS(null, 'cy', '5.80029008');
                ellipse.setAttributeNS(null, 'rx', data['rx']);
                ellipse.setAttributeNS(null, 'ry', data['ry']);
                shadow.appendChild(ellipse);
            }

            const background = DOM.createNS('http://www.w3.org/2000/svg', 'g');
            background.setAttributeNS(null, 'fill', this._color);

            const bgPath = DOM.createNS('http://www.w3.org/2000/svg', 'path');
            bgPath.setAttributeNS(null, 'd', 'M27,13.5 C27,19.074644 20.250001,27.000002 14.75,34.500002 C14.016665,35.500004 12.983335,35.500004 12.25,34.500002 C6.7499993,27.000002 0,19.222562 0,13.5 C0,6.0441559 6.0441559,0 13.5,0 C20.955844,0 27,6.0441559 27,13.5 Z');

            background.appendChild(bgPath);

            const border = DOM.createNS('http://www.w3.org/2000/svg', 'g');
            border.setAttributeNS(null, 'opacity', '0.25');
            border.setAttributeNS(null, 'fill', '#000000');

            const borderPath = DOM.createNS('http://www.w3.org/2000/svg', 'path');
            borderPath.setAttributeNS(null, 'd', 'M13.5,0 C6.0441559,0 0,6.0441559 0,13.5 C0,19.222562 6.7499993,27 12.25,34.5 C13,35.522727 14.016664,35.500004 14.75,34.5 C20.250001,27 27,19.074644 27,13.5 C27,6.0441559 20.955844,0 13.5,0 Z M13.5,1 C20.415404,1 26,6.584596 26,13.5 C26,15.898657 24.495584,19.181431 22.220703,22.738281 C19.945823,26.295132 16.705119,30.142167 13.943359,33.908203 C13.743445,34.180814 13.612715,34.322738 13.5,34.441406 C13.387285,34.322738 13.256555,34.180814 13.056641,33.908203 C10.284481,30.127985 7.4148684,26.314159 5.015625,22.773438 C2.6163816,19.232715 1,15.953538 1,13.5 C1,6.584596 6.584596,1 13.5,1 Z');

            border.appendChild(borderPath);

            const maki = DOM.createNS('http://www.w3.org/2000/svg', 'g');
            maki.setAttributeNS(null, 'transform', 'translate(6.0, 7.0)');
            maki.setAttributeNS(null, 'fill', '#FFFFFF');

            const circleContainer = DOM.createNS('http://www.w3.org/2000/svg', 'g');
            circleContainer.setAttributeNS(null, 'transform', 'translate(8.0, 8.0)');

            const circle1 = DOM.createNS('http://www.w3.org/2000/svg', 'circle');
            circle1.setAttributeNS(null, 'fill', '#000000');
            circle1.setAttributeNS(null, 'opacity', '0.25');
            circle1.setAttributeNS(null, 'cx', '5.5');
            circle1.setAttributeNS(null, 'cy', '5.5');
            circle1.setAttributeNS(null, 'r', '5.4999962');

            const circle2 = DOM.createNS('http://www.w3.org/2000/svg', 'circle');
            circle2.setAttributeNS(null, 'fill', '#FFFFFF');
            circle2.setAttributeNS(null, 'cx', '5.5');
            circle2.setAttributeNS(null, 'cy', '5.5');
            circle2.setAttributeNS(null, 'r', '5.4999962');

            circleContainer.appendChild(circle1);
            circleContainer.appendChild(circle2);

            page1.appendChild(shadow);
            page1.appendChild(background);
            page1.appendChild(border);
            page1.appendChild(maki);
            page1.appendChild(circleContainer);

            svg.appendChild(page1);

            svg.setAttributeNS(null, 'height', `${defaultHeight * this._scale}px`);
            svg.setAttributeNS(null, 'width', `${defaultWidth * this._scale}px`);

            this._element.appendChild(svg);

            // if no element and no offset option given apply an offset for the default marker
            // the -14 as the y value of the default marker offset was determined as follows
            //
            // the marker tip is at the center of the shadow ellipse from the default svg
            // the y value of the center of the shadow ellipse relative to the svg top left is "shadow transform translate-y (29.0) + ellipse cy (5.80029008)"
            // offset to the svg center "height (41 / 2)" gives (29.0 + 5.80029008) - (41 / 2) and rounded for an integer pixel offset gives 14
            // negative is used to move the marker up from the center so the tip is at the Marker lngLat
            this._offset = Point.convert(options && options.offset || [0, -14]);
        } else {
            this._element = options.element;
            this._offset = Point.convert(options && options.offset || [0, 0]);
        }

        this._element.classList.add('maplibregl-marker');
        this._element.addEventListener('dragstart', (e: DragEvent) => {
            e.preventDefault();
        });
        this._element.addEventListener('mousedown', (e: MouseEvent) => {
            // prevent focusing on click
            e.preventDefault();
        });
        applyAnchorClass(this._element, this._anchor, 'marker');

        if (options && options.className) {
            for (const name of options.className.split(' ')) {
                this._element.classList.add(name);
            }
        }

        this._popup = null;
    }

    /**
     * Attaches the `Marker` to a `Map` object.
     * @param map - The MapLibre GL JS map to add the marker to.
     * @example
     * ```ts
     * let marker = new Marker()
     *   .setLngLat([30.5, 50.5])
     *   .addTo(map); // add the marker to the map
     * ```
     */
    addTo(map: Map): this {
        this.remove();
        this._map = map;
        this._element.setAttribute('aria-label', map._getUIString('Marker.Title'));

        map.getCanvasContainer().appendChild(this._element);
        map.on('move', this._update);
        map.on('moveend', this._update);
        map.on('terrain', this._update);
        map.on('projectiontransition', this._update);

        this.setDraggable(this._draggable);
        this._update();

        // If we attached the `click` listener to the marker element, the popup
        // would close once the event propagated to `map` due to the
        // `Popup#_onClickClose` listener.
        this._map.on('click', this._onMapClick);

        return this;
    }

    /**
     * Removes the marker from a map
     * @example
     * ```ts
     * let marker = new Marker().addTo(map);
     * marker.remove();
     * ```
     */
    remove(): this {
        if (this._opacityTimeout) {
            clearTimeout(this._opacityTimeout);
            delete this._opacityTimeout;
        }
        if (this._map) {
            this._map.off('click', this._onMapClick);
            this._map.off('move', this._update);
            this._map.off('moveend', this._update);
            this._map.off('terrain', this._update);
            this._map.off('projectiontransition', this._update);
            this._map.off('mousedown', this._addDragHandler);
            this._map.off('touchstart', this._addDragHandler);
            this._map.off('mouseup', this._onUp);
            this._map.off('touchend', this._onUp);
            this._map.off('mousemove', this._onMove);
            this._map.off('touchmove', this._onMove);
            delete this._map;
        }
        DOM.remove(this._element);
        if (this._popup) this._popup.remove();
        return this;
    }

    /**
     * Get the marker's geographical location.
     *
     * The longitude of the result may differ by a multiple of 360 degrees from the longitude previously
     * set by `setLngLat` because `Marker` wraps the anchor longitude across copies of the world to keep
     * the marker on screen.
     *
     * @returns A {@link LngLat} describing the marker's location.
     * @example
     * ```ts
     * // Store the marker's longitude and latitude coordinates in a variable
     * let lngLat = marker.getLngLat();
     * // Print the marker's longitude and latitude values in the console
     * console.log('Longitude: ' + lngLat.lng + ', Latitude: ' + lngLat.lat )
     * ```
     * @see [Create a draggable Marker](https://maplibre.org/maplibre-gl-js/docs/examples/drag-a-marker/)
     */
    getLngLat(): LngLat {
        return this._lngLat;
    }

    /**
     * Set the marker's geographical position and move it.
     * @param lnglat - A {@link LngLat} describing where the marker should be located.
     * @example
     * Create a new marker, set the longitude and latitude, and add it to the map
     * ```ts
     * new Marker()
     *   .setLngLat([-65.017, -16.457])
     *   .addTo(map);
     * ```
     * @see [Add custom icons with Markers](https://maplibre.org/maplibre-gl-js/docs/examples/custom-marker-icons/)
     * @see [Create a draggable Marker](https://maplibre.org/maplibre-gl-js/docs/examples/drag-a-marker/)
     */
    setLngLat(lnglat: LngLatLike): this {
        this._lngLat = LngLat.convert(lnglat);
        this._pos = null;
        if (this._popup) this._popup.setLngLat(this._lngLat);
        this._update();
        return this;
    }

    /**
     * Returns the `Marker`'s HTML element.
     * @returns element
     */
    getElement(): HTMLElement {
        return this._element;
    }

    /**
     * Binds a {@link Popup} to the {@link Marker}.
     * @param popup - An instance of the {@link Popup} class. If undefined or null, any popup
     * set on this {@link Marker} instance is unset.
     * @example
     * ```ts
     * let marker = new Marker()
     *  .setLngLat([0, 0])
     *  .setPopup(new Popup().setHTML("<h1>Hello World!</h1>")) // add popup
     *  .addTo(map);
     * ```
     * @see [Attach a popup to a marker instance](https://maplibre.org/maplibre-gl-js/docs/examples/set-popup/)
     */
    setPopup(popup?: Popup | null): this {
        if (this._popup) {
            this._popup.remove();
            this._popup = null;
            this._element.removeEventListener('keypress', this._onKeyPress);

            if (!this._originalTabIndex) {
                this._element.removeAttribute('tabindex');
            }
        }

        if (popup) {
            if (!('offset' in popup.options)) {
                const markerHeight = 41 - (5.8 / 2);
                const markerRadius = 13.5;
                const linearOffset = Math.abs(markerRadius) / Math.SQRT2;
                popup.options.offset = this._defaultMarker ? {
                    'top': [0, 0],
                    'top-left': [0, 0],
                    'top-right': [0, 0],
                    'bottom': [0, -markerHeight],
                    'bottom-left': [linearOffset, (markerHeight - markerRadius + linearOffset) * -1],
                    'bottom-right': [-linearOffset, (markerHeight - markerRadius + linearOffset) * -1],
                    'left': [markerRadius, (markerHeight - markerRadius) * -1],
                    'right': [-markerRadius, (markerHeight - markerRadius) * -1]
                } as Offset : this._offset;
            }
            this._popup = popup;
            popup._altitude = this._altitude;

            this._originalTabIndex = this._element.getAttribute('tabindex');
            if (!this._originalTabIndex) {
                this._element.setAttribute('tabindex', '0');
            }
            this._element.addEventListener('keypress', this._onKeyPress);
        }

        return this;
    }

    /**
      * Set the option to allow subpixel positioning of the marker by passing a boolean
      *
      * @param value - when set to `true`, subpixel positioning is enabled for the marker.
      *
      * @example
      * ```ts
      * let marker = new Marker()
      * marker.setSubpixelPositioning(true);
      * ```
      */
    setSubpixelPositioning(value: boolean) {
        this._subpixelPositioning = value;
        return this;
    }

    _onKeyPress = (e: KeyboardEvent) => {
        const code = e.code;
        const legacyCode = e.charCode || e.keyCode;

        if (
            (code === 'Space') || (code === 'Enter') ||
            (legacyCode === 32) || (legacyCode === 13) // space or enter
        ) {
            this.togglePopup();
        }
    };

    _onMapClick = (e: MapMouseEvent) => {
        const targetElement = e.originalEvent.target;
        const element = this._element;

        if (this._popup && (targetElement === element || element.contains(targetElement as any))) {
            this.togglePopup();
        }
    };

    /**
     * Returns the {@link Popup} instance that is bound to the {@link Marker}.
     * @returns popup
     * @example
     * ```ts
     * let marker = new Marker()
     *  .setLngLat([0, 0])
     *  .setPopup(new Popup().setHTML("<h1>Hello World!</h1>"))
     *  .addTo(map);
     *
     * console.log(marker.getPopup()); // return the popup instance
     * ```
     */
    getPopup(): Popup {
        return this._popup;
    }

    /**
     * Opens or closes the {@link Popup} instance that is bound to the {@link Marker}, depending on the current state of the {@link Popup}.
     * @example
     * ```ts
     * let marker = new Marker()
     *  .setLngLat([0, 0])
     *  .setPopup(new Popup().setHTML("<h1>Hello World!</h1>"))
     *  .addTo(map);
     *
     * marker.togglePopup(); // toggle popup open or closed
     * ```
     */
    togglePopup(): this {
        const popup = this._popup;

        if (this._element.style.opacity === this._opacityWhenCovered) return this;

        if (!popup) return this;
        else if (popup.isOpen()) popup.remove();
        else {
            popup.setLngLat(this._lngLat);
            popup.addTo(this._map);
        }
        return this;
    }

    _updateOpacity(force: boolean = false) {
        const terrain = this._map?.terrain;
        if (!terrain) {
            const occluded = this._map.transform.isLocationOccluded(this._lngLat);
            const targetOpacity = occluded ? this._opacityWhenCovered : this._opacity;
            if (this._element.style.opacity !== targetOpacity) { this._element.style.opacity = targetOpacity; }
            return;
        }
        if (force) {
            this._opacityTimeout = null;
        } else {
            if (this._opacityTimeout) { return; }
            this._opacityTimeout = setTimeout(() => {
                this._opacityTimeout = null;
            }, 100);
        }

        const map = this._map;

        // Read depth framebuffer, getting position of terrain in line of sight to marker
        const terrainDistance = map.terrain.depthAtPoint(this._pos);
        // Transform marker position to clip space
        const elevation = map.terrain.getElevationForLngLatZoom(this._lngLat, map.transform.tileZoom);
        const markerDistance = map.transform.lngLatToCameraDepth(this._lngLat, elevation);

        const forgiveness = .006;
        if (markerDistance - terrainDistance < forgiveness) {
            this._element.style.opacity = this._opacity;
            return;
        }
        // If the base is obscured, use the offset to check if the marker's center is obscured.
        const metersToCenter = -this._offset.y / map.transform.pixelsPerMeter;
        const elevationToCenter = Math.sin(map.getPitch() * Math.PI / 180) * metersToCenter;
        const terrainDistanceCenter = map.terrain.depthAtPoint(new Point(this._pos.x, this._pos.y - this._offset.y));
        const markerDistanceCenter = map.transform.lngLatToCameraDepth(this._lngLat, elevation + elevationToCenter);
        // Display at full opacity if center is visible.
        const centerIsInvisible = markerDistanceCenter - terrainDistanceCenter > forgiveness;

        if (this._popup?.isOpen() && centerIsInvisible) this._popup.remove();
        this._element.style.opacity = centerIsInvisible ? this._opacityWhenCovered : this._opacity;
    }

    _update = (e?: { type: 'move' | 'moveend' | 'terrain' | 'render' }) => {
        if (!this._map) return;

        const isFullyLoaded = this._map.loaded() && !this._map.isMoving();
        if (e?.type === 'terrain' || (e?.type === 'render' && !isFullyLoaded)) {
            this._map.once('render', this._update);
        }

        if (this._map.transform.renderWorldCopies) {
            this._lngLat = smartWrap(this._lngLat, this._flatPos, this._map.transform, this._map.style && this._map.terrain, this._altitude);
        } else {
            this._lngLat = this._lngLat?.wrap();
        }

        this._flatPos = this._pos = this._map.project(this._lngLat, this._altitude)._add(this._offset);
        if (this._map.terrain) {
            // flat position is saved because smartWrap needs non-elevated points
            this._flatPos = this._map.transform.locationToScreenPoint(this._lngLat, this._map.style && this._map.terrain, this._altitude)._add(this._offset);
        }

        let rotation = '';
        if (this._rotationAlignment === 'viewport' || this._rotationAlignment === 'auto') {
            rotation = `rotateZ(${this._rotation}deg)`;
        } else if (this._rotationAlignment === 'map') {
            rotation = `rotateZ(${this._rotation - this._map.getBearing()}deg)`;
        }

        let pitch = '';
        if (this._pitchAlignment === 'viewport' || this._pitchAlignment === 'auto') {
            pitch = 'rotateX(0deg)';
        } else if (this._pitchAlignment === 'map') {
            pitch = `rotateX(${this._map.getPitch()}deg)`;
        }

        // because rounding the coordinates at every `move` event causes stuttered zooming
        // we only round them when _update is called with `moveend` or when its called with
        // no arguments (when the Marker is initialized or Marker#setLngLat is invoked).
        if (!this._subpixelPositioning && (!e || e.type === 'moveend')) {
            this._pos = this._pos.round();
        }

        DOM.setTransform(this._element, `${anchorTranslate[this._anchor]} translate(${this._pos.x}px, ${this._pos.y}px) ${pitch} ${rotation}`);

        browser.frameAsync(new AbortController()).then(() => { // Run _updateOpacity only after painter.render and drawDepth
            this._updateOpacity(e && e.type === 'moveend');
        }).catch(() => {});
    };

    /**
     * Get the marker's offset.
     * @returns The marker's screen coordinates in pixels.
     */
    getOffset(): Point {
        return this._offset;
    }

    /**
     * Sets the offset of the marker
     * @param offset - The offset in pixels as a {@link PointLike} object to apply relative to the element's center. Negatives indicate left and up.
     */
    setOffset(offset: PointLike): this {
        this._offset = Point.convert(offset);
        this._update();
        return this;
    }

    /**
     * Adds a CSS class to the marker element.
     *
     * @param className - on-empty string with CSS class name to add to marker element
     *
     * @example
     * ```
     * let marker = new Marker()
     * marker.addClassName('some-class')
     * ```
     */
    addClassName(className: string) {
        this._element.classList.add(className);
    }

    /**
     * Removes a CSS class from the marker element.
     *
     * @param className - Non-empty string with CSS class name to remove from marker element
     *
     * @example
     * ```ts
     * let marker = new Marker()
     * marker.removeClassName('some-class')
     * ```
     */
    removeClassName(className: string) {
        this._element.classList.remove(className);
    }

    /**
     * Add or remove the given CSS class on the marker element, depending on whether the element currently has that class.
     *
     * @param className - Non-empty string with CSS class name to add/remove
     *
     * @returns if the class was removed return false, if class was added, then return true
     *
     * @example
     * ```ts
     * let marker = new Marker()
     * marker.toggleClassName('toggleClass')
     * ```
     */
    toggleClassName(className: string): boolean {
        return this._element.classList.toggle(className);
    }

    _onMove = (e: MapMouseEvent | MapTouchEvent) => {
        if (!this._isDragging) {
            const clickTolerance = this._clickTolerance || this._map._clickTolerance;
            this._isDragging = e.point.dist(this._pointerdownPos) >= clickTolerance;
        }
        if (!this._isDragging) return;

        this._pos = e.point.sub(this._positionDelta);
        this._lngLat = this._map.unproject(this._pos, this._altitude);
        this.setLngLat(this._lngLat);
        // suppress click event so that popups don't toggle on drag
        this._element.style.pointerEvents = 'none';

        // make sure dragstart only fires on the first move event after mousedown.
        // this can't be on mousedown because that event doesn't necessarily
        // imply that a drag is about to happen.
        if (this._state === 'pending') {
            this._state = 'active';
            this.fire(new Event('dragstart'));
        }
        this.fire(new Event('drag'));
    };

    _onUp = () => {
        // revert to normal pointer event handling
        this._element.style.pointerEvents = 'auto';
        this._positionDelta = null;
        this._pointerdownPos = null;
        this._isDragging = false;
        this._map.off('mousemove', this._onMove);
        this._map.off('touchmove', this._onMove);

        // only fire dragend if it was preceded by at least one drag event
        if (this._state === 'active') {
            this.fire(new Event('dragend'));
        }

        this._state = 'inactive';
    };

    _addDragHandler = (e: MapMouseEvent | MapTouchEvent) => {
        if (this._element.contains(e.originalEvent.target as any)) {
            e.preventDefault();

            // We need to calculate the pixel distance between the click point
            // and the marker position, with the offset accounted for. Then we
            // can subtract this distance from the mousemove event's position
            // to calculate the new marker position.
            // If we don't do this, the marker 'jumps' to the click position
            // creating a jarring UX effect.
            this._positionDelta = e.point.sub(this._pos).add(this._offset);

            this._pointerdownPos = e.point;

            this._state = 'pending';
            this._map.on('mousemove', this._onMove);
            this._map.on('touchmove', this._onMove);
            this._map.once('mouseup', this._onUp);
            this._map.once('touchend', this._onUp);
        }
    };

    /**
     * Sets the `draggable` property and functionality of the marker
     * @param shouldBeDraggable - Turns drag functionality on/off
     */
    setDraggable(shouldBeDraggable?: boolean): this {
        this._draggable = !!shouldBeDraggable; // convert possible undefined value to false

        // handle case where map may not exist yet
        // e.g. when setDraggable is called before addTo
        if (this._map) {
            if (shouldBeDraggable) {
                this._map.on('mousedown', this._addDragHandler);
                this._map.on('touchstart', this._addDragHandler);
            } else {
                this._map.off('mousedown', this._addDragHandler);
                this._map.off('touchstart', this._addDragHandler);
            }
        }

        return this;
    }

    /**
     * Returns true if the marker can be dragged
     * @returns True if the marker is draggable.
     */
    isDraggable(): boolean {
        return this._draggable;
    }

    /**
     * Sets the `rotation` property of the marker.
     * @param rotation - The rotation angle of the marker (clockwise, in degrees), relative to its respective {@link Marker#setRotationAlignment} setting.
     */
    setRotation(rotation?: number): this {
        this._rotation = rotation || 0;
        this._update();
        return this;
    }

    /**
     * Returns the current rotation angle of the marker (in degrees).
     * @returns The current rotation angle of the marker.
     */
    getRotation(): number {
        return this._rotation;
    }

    /**
     * Sets the `rotationAlignment` property of the marker.
     * @param alignment - Sets the `rotationAlignment` property of the marker. defaults to 'auto'
     */
    setRotationAlignment(alignment?: Alignment): this {
        this._rotationAlignment = alignment || 'auto';
        this._update();
        return this;
    }

    /**
     * Returns the current `rotationAlignment` property of the marker.
     * @returns The current rotational alignment of the marker.
     */
    getRotationAlignment(): Alignment {
        return this._rotationAlignment;
    }

    /**
     * Sets the `pitchAlignment` property of the marker.
     * @param alignment - Sets the `pitchAlignment` property of the marker. If alignment is 'auto', it will automatically match `rotationAlignment`.
     */
    setPitchAlignment(alignment?: Alignment): this {
        this._pitchAlignment = alignment && alignment !== 'auto' ? alignment : this._rotationAlignment;
        this._update();
        return this;
    }

    /**
     * Returns the current `pitchAlignment` property of the marker.
     * @returns The current pitch alignment of the marker in degrees.
     */
    getPitchAlignment(): Alignment {
        return this._pitchAlignment;
    }

    /**
     * Sets the `opacity` and `opacityWhenCovered` properties of the marker.
     * When called without arguments, resets opacity and opacityWhenCovered to defaults
     * @param opacity - Sets the `opacity` property of the marker.
     * @param opacityWhenCovered - Sets the `opacityWhenCovered` property of the marker.
     */
    setOpacity(opacity?: string, opacityWhenCovered?: string): this {
        // Reset opacity when called without params or from constructor
        if (this._opacity === undefined || (opacity === undefined && opacityWhenCovered === undefined)) {
            this._opacity = '1';
            this._opacityWhenCovered = '0.2';
        }

        if (opacity !== undefined) {
            this._opacity = opacity;
        }
        if (opacityWhenCovered !== undefined) {
            this._opacityWhenCovered = opacityWhenCovered;
        }

        if (this._map) {
            this._updateOpacity(true);
        }
        return this;
    }
}<|MERGE_RESOLUTION|>--- conflicted
+++ resolved
@@ -90,10 +90,6 @@
       * @defaultValue false
       */
     subpixelPositioning?: boolean;
-    /**
-     * Marker's altitude above ground level,how many meters
-     */
-    altitude?: number;
 };
 
 /**
@@ -154,7 +150,6 @@
     _opacityWhenCovered: string;
     _opacityTimeout: ReturnType<typeof setTimeout>;
     _subpixelPositioning: boolean;
-    _altitude: number;
 
     /**
      * @param options - the options
@@ -173,11 +168,6 @@
         this._rotation = options && options.rotation || 0;
         this._rotationAlignment = options && options.rotationAlignment || 'auto';
         this._pitchAlignment = options && options.pitchAlignment && options.pitchAlignment !== 'auto' ?  options.pitchAlignment : this._rotationAlignment;
-<<<<<<< HEAD
-        this._altitude = options && options.altitude || 0;
-        this.setOpacity(); // set default opacity
-=======
->>>>>>> 11b34aa2
         this.setOpacity(options?.opacity, options?.opacityWhenCovered);
 
         if (!options || !options.element) {
@@ -467,7 +457,6 @@
                 } as Offset : this._offset;
             }
             this._popup = popup;
-            popup._altitude = this._altitude;
 
             this._originalTabIndex = this._element.getAttribute('tabindex');
             if (!this._originalTabIndex) {
@@ -610,15 +599,15 @@
         }
 
         if (this._map.transform.renderWorldCopies) {
-            this._lngLat = smartWrap(this._lngLat, this._flatPos, this._map.transform, this._map.style && this._map.terrain, this._altitude);
+            this._lngLat = smartWrap(this._lngLat, this._flatPos, this._map.transform);
         } else {
             this._lngLat = this._lngLat?.wrap();
         }
 
-        this._flatPos = this._pos = this._map.project(this._lngLat, this._altitude)._add(this._offset);
+        this._flatPos = this._pos = this._map.project(this._lngLat)._add(this._offset);
         if (this._map.terrain) {
             // flat position is saved because smartWrap needs non-elevated points
-            this._flatPos = this._map.transform.locationToScreenPoint(this._lngLat, this._map.style && this._map.terrain, this._altitude)._add(this._offset);
+            this._flatPos = this._map.transform.locationToScreenPoint(this._lngLat)._add(this._offset);
         }
 
         let rotation = '';
@@ -722,7 +711,7 @@
         if (!this._isDragging) return;
 
         this._pos = e.point.sub(this._positionDelta);
-        this._lngLat = this._map.unproject(this._pos, this._altitude);
+        this._lngLat = this._map.unproject(this._pos);
         this.setLngLat(this._lngLat);
         // suppress click event so that popups don't toggle on drag
         this._element.style.pointerEvents = 'none';
