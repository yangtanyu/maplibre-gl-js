--- conflicted
+++ resolved
@@ -19,11 +19,7 @@
     className: '',
     maxWidth: '240px',
     subpixelPositioning: false,
-<<<<<<< HEAD
-    altitude: 0
-=======
     locationOccludedOpacity: undefined,
->>>>>>> b6f4277b
 };
 
 /**
@@ -180,7 +176,6 @@
     _trackPointer: boolean;
     _pos: Point;
     _flatPos: Point;
-    _altitude: number;
 
     /**
      * @param options - the options
@@ -626,17 +621,17 @@
         }
 
         if (this._map.transform.renderWorldCopies && !this._trackPointer) {
-            this._lngLat = smartWrap(this._lngLat, this._flatPos, this._map.transform, this._map.style && this._map.terrain, this._altitude);
+            this._lngLat = smartWrap(this._lngLat, this._flatPos, this._map.transform);
         } else {
             this._lngLat = this._lngLat?.wrap();
         }
 
         if (this._trackPointer && !cursor) return;
 
-        const pos = this._flatPos = this._pos = this._trackPointer && cursor ? cursor : this._map.project(this._lngLat, this._altitude);
+        const pos = this._flatPos = this._pos = this._trackPointer && cursor ? cursor : this._map.project(this._lngLat);
         if (this._map.terrain) {
             // flat position is saved because smartWrap needs non-elevated points
-            this._flatPos = this._trackPointer && cursor ? cursor : this._map.transform.locationToScreenPoint(this._lngLat, this._map.style && this._map.terrain, this._altitude);
+            this._flatPos = this._trackPointer && cursor ? cursor : this._map.transform.locationToScreenPoint(this._lngLat);
         }
 
         let anchor = this.options.anchor;
